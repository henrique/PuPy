"""
"""
import random
from math import sin, pi
import time
import numpy as np
import json
import PuPy
import os
import warnings

def load_gaits(filename=PuPy.__file__[:-17]+'data'+os.sep+'puppy_gaits.json', names=None):
    """
    Returns the gaits stored in the given json file.

    ``filename``
        string containing the name of the json file where the gaits are stored
        (default is PuPy/data/puppy_gaits.json).

    ``names``
         If the gait names are given as a list of strings, only the desired gaits are returned as a list.
         Otherwise a dictionary containing all gaits are returned.
    """
    gaits = json.load(open(filename, 'r'))
    if names is not None:
        gaits = [Gait(gaits[name], name) for name in names]
    else:
        gaits = dict([(name, Gait(gaits[name], name)) for name in gaits])
    return gaits


class Gait(object):
    """Motor target generator, using predefined gait_switcher.

    The motor signal follows the parametrised sine

        :math:`A  \sin(2 \pi f x + p) + B`

    with the parameters A, f, p, B

    ``params``
        :py:meth:`dict` holding the parameters:

         keys:   amplitude, frequency, phase, offset

         values: 4-tuples holding the parameter values. The order is
                 front-left, front-right, rear-left, rear-right

    """
    def __init__(self, params, name=None):
        self.params = params
        if name is None:
            name = 'Unknown gait'
        self.name = name

    def __iter__(self):
        return self.iter(0, 20)

    def iter(self, time_start_ms, step):
        """Return the motor target sequence in the interval [*time_start_ms*, *time_end_ms*]."""
        params = zip(self.params['amplitude'], self.params['frequency'], self.params['phase'], self.params['offset'])
        current_time_ms = time_start_ms
        while True:
            current_time_ms += step
            yield [A * sin(2.0 * pi * (freq * current_time_ms / 1e3 - phase)) + offset for A, freq, phase, offset in params]

    def copy(self):
        return Gait(self.params.copy(), self.name)

    def __str__(self):
        return self.name


class NoneChild(object):
    """Dummy class for actor's child."""
    def __call__(self, epoch, time_start_ms, time_end_ms, step_size_ms):
        return None
    def _get_initial_targets(self, time_start_ms, time_end_ms, step_size_ms):
        return None

class RobotActor(object):
    """Template class for an actor, used in :py:class:`WebotsPuppyMixin`.

    The actor is called after every control period, when a new sequence
    of motor targets is required. It is expected to return an iterator
    which in every step produces a 4-tuple, representing the targets
    of the motors.
    The order is front-left, front-right, rear-left, rear-right.

    ``epoch``
        The sensor measurements in the previous control period. They
        are returned as dict, with the sensor name as key and a
        numpy array of observations as value.

        Note that the motor targets are the ones that have been applied,
        i.e. those that lead up to the sensor measurements. Imagine this
        cycle::

            trg[i] -> move robot -> sensors[i] -> trg[i+1] -> ...

        Further, note that the :py:meth:`dict` may be empty (this is
        guaranteed at least once in the simulator initialization).

    ``time_start_ms``
        The (simulated) time from which on the motor target will be
        applied. *time_start_ms* is weakly positive and strictly
        monotonic increasing (meaning that it is zero only in the very
        first call).

    ``time_end_ms``
        The (simulated) time up to which the motor target must at least
        be defined.

    ``step_size_ms``
        The motor period, i.e. the number of milliseconds pass until
        the next motor target is applied.

    If the targets are represented by a list, it must at least have

        .. :math:`\\frac{ \\text{time_end_ms} - \\text{time_start_ms} }{ \\text{step_size_ms} }`

        (*time_end_ms* - *time_start_ms*) / *step_size_ms*

    items and it has to be returned as iterator, as in

        >>> iter(myList)

    ``child``
        Every :py:class:`RobotActor` has a ``child`` member, which can be
        another :py:class:`RobotActor`. The ``child`` is called in the end
        of the __call__() method,
        e.g. return self.child(epoch, time_start_ms, time_end_ms, step_size_ms).

    """
    def __init__(self, child=None):
        self.child = child
        if self.child is None:
            self.child = NoneChild()

    def __call__(self, epoch, time_start_ms, time_end_ms, step_size_ms):
        raise NotImplementedError()

    def __getattr__(self, name):
        """if a ``self`` does not have member ``name``, try to get it from child."""
        if name is 'child': # prevent infinite recursion when looking up non-existing child
            raise AttributeError()
        return getattr(self.child, name)

    def get_from_child(self, name, default=None):
        """DEPRICATED. Try to use normal method getattr (x.name)!
        Return member ``name`` from first child class in the hierarchy that has this member."""
        if hasattr(self.child, name):
            return getattr(self.child, name)
        elif hasattr(self.child, 'get_from_child'):
            return self.child.get_from_child(name)
        else:
            return default

    def signal(self, msg, **kwargs):
        """broadcast signal message ``msg`` to all child classes."""
        if hasattr(self.child, 'signal'):
            self.child.signal(msg, **kwargs)
        self._signal(msg, **kwargs)

    def _signal(self, msg, **kwargs):
        """Template method for subclasses. Overload this method to enable signal receiving."""
        pass

    def _get_initial_targets(self, time_start_ms, time_end_ms, step_size_ms):
        """Template method for subclasses. Use this to return a motor targets-iterator at time 0."""
        if hasattr(self.child, '_get_initial_targets'):
            return self.child._get_initial_targets(time_start_ms, time_end_ms, step_size_ms)
        return None


class PuppyActor(RobotActor):
    """Deprecated alias for :py:class:`RobotActor`."""
    pass


class RandomGaitControl(RobotActor):
    """From a list of available gaits, randomly select one."""
    def __init__(self, gaits):
        super(RandomGaitControl, self).__init__()
        self.gaits = gaits[:]
        self.gait = None

    def __call__(self, epoch, time_start_ms, time_end_ms, step_size_ms):
        self.gait = random.choice(self.gaits)
        print self.gait
        return self.gait.iter(time_start_ms, step_size_ms)

    def _get_initial_targets(self, time_start_ms, time_end_ms, step_size_ms):
        return self.__call__(None, time_start_ms, time_end_ms, step_size_ms)


class ConstantGaitControl(RobotActor):
    """Given a gait, always apply it."""
    def __init__(self, gait):
        super(ConstantGaitControl, self).__init__()
        self.gait = gait

    def __call__(self, epoch, time_start_ms, time_end_ms, step_size_ms):
        return self.gait.iter(time_start_ms, step_size_ms)

    def _get_initial_targets(self, time_start_ms, time_end_ms, step_size_ms):
        return self.__call__(None, time_start_ms, time_end_ms, step_size_ms)


class SequentialGaitControl(RobotActor):
    """Execute a predefined sequence of gaits.

    Note that it's assumed that *gait_iter* does not terminate
    permaturely.
    """
    def __init__(self, gait_iter):
        super(SequentialGaitControl, self).__init__()
        self.gait_iter = gait_iter
        self.gait = None

    def __call__(self, epoch, time_start_ms, time_end_ms, step_size_ms):
        self.gait = self.gait_iter.next()
        return self.gait.iter(time_start_ms, step_size_ms)

    def _get_initial_targets(self, time_start_ms, time_end_ms, step_size_ms):
        return self.__call__(None, time_start_ms, time_end_ms, step_size_ms)


class _RobotCollector_h5py(RobotActor):
    """Collect sensor readouts and store them in a file.
    HDF5 is written through the h5py module.

    The data is stored in the [HDF5]_ format. For each simulation run,
    there's a group, identified by a running number. Within each group,
    the sensor data is stored in exclusive datasets, placed under the
    sensor's name.

    ``child``
        The :py:class:`PuppyCollector` works as intermediate actor, it
        does not implement a policy itself. For this, another ``child``-actor
        is required. It must match the :py:class:`RobotActor` interface.

    ``expfile``
        Path to the file into which the experimental data should be
        stored.

    ``headers``
        Additional headers, stored with the current experiment.
        A *dict* is expected. Default is None (no headers).

    """
    def __init__(self, child, expfile, headers=None, vars=None, warn=True):
        super(_RobotCollector_h5py, self).__init__(child)

        self.headers = headers
        self.vars = vars
<<<<<<< HEAD
        self.warn = warn
        
=======

>>>>>>> 8b79462f
        # create experiment storage
        import h5py
        self.fh = h5py.File(expfile,'a')
        self._create_group(str(len(self.fh.keys())))

    def _create_group(self, grp_name):
        self.grp_name = grp_name
        self.grp = self.fh.create_group(self.grp_name)
        self.set_header('time', time.ctime())
        if self.headers is not None:
            for k in self.headers:
                self.set_header(k, self.headers[k])
        print "Using storage", self.grp_name

    def set_header(self, name, data):
        """Add custom header ``data`` to the current group. The data is
        stored under key ``name``. If the key is already in use, the
        value will be overwritten.
        """
        import h5py
        amngr = h5py.AttributeManager(self.grp)
        if name in amngr:
            del amngr[name]
        amngr.create(name, data)

    def __del__(self):
        self.fh.close()

    # if RevertTumbling is used:
    #  last epoch will not be written since it is not necessarily complete;
    #  grace time deals with this (> one epoch)
    def __call__(self, epoch, time_start_ms, time_end_ms, step_size_ms):
        # write epoch to dataset
        keys = epoch.keys()
        if self.vars is None:
            vars = keys
        else:
            vars = self.vars
        for k in vars:
            if k not in keys:
                if self.warn:
                    warnings.warn('logging of %s requested but not present in epoch. skipping...'%k)
                continue
            if k not in self.grp:
                maxshape = tuple([None] * len(epoch[k].shape))
                self.grp.create_dataset(k, data=epoch[k], chunks=True, maxshape=maxshape)
            else:
                N = epoch[k].shape[0]
                K = self.grp[k].shape[0]
                self.grp[k].resize(size=N+K, axis=0)
                self.grp[k][K:] = epoch[k]

        self.fh.flush()
        return self.child(epoch, time_start_ms, time_end_ms, step_size_ms)

    def _signal(self, msg, **kwargs):
        super(_RobotCollector_h5py, self)._signal(msg, **kwargs)
        if isinstance(msg, str) and msg=='new_episode':
            # start a new episode, i.e. create a new group in expfile
            # and store all new epochs there:
            self._create_group(str(int(self.grp_name)+1))


class _RobotCollector_pytables(RobotActor):
    """Collect sensor readouts and store them in a file.
    HDF5 is written through the PyTables module.

    The data is stored in the [HDF5]_ format. For each simulation run,
    there's a group, identified by a running number. Within each group,
    the sensor data is stored in exclusive datasets, placed under the
    sensor's name.

    ``child``
        The :py:class:`PuppyCollector` works as intermediate actor, it
        does not implement a policy itself. For this, another ``child``-actor
        is required. It must match the :py:class:`RobotActor` interface.

    ``expfile``
        Path to the file into which the experimental data should be
        stored.

    ``headers``
        Additional headers, stored with the current experiment.
        A *dict* is expected. Default is None (no headers).

    """
    def __init__(self, child, expfile, headers=None):
        super(_RobotCollector_pytables, self).__init__(child)

        # create experiment storage
        import tables
        self.fh = tables.File(expfile,'a')
        name = 'exp' + str(len(self.fh.root._v_groups))
        self.grp = self.fh.create_group(self.fh.root, name)

        self.grp._f_setattr('time', time.time())
        if headers is not None:
            for k in headers:
                self.grp._f_setattr(k, headers[k])

        print "Using storage", name

    def __del__(self):
        self.fh.close()

    def set_header(self, name, data):
        """Add custom header ``data`` to the current group. The data is
        stored under key ``name``. If the key is already in use, the
        value will be overwritten.
        """
        self.grp._f_setattr(name, data)

    # if RevertTumbling is used:
    #  last epoch will not be written since it is not necessarily complete;
    #  grace time deals with this (> one epoch)
    def __call__(self, epoch, time_start_ms, time_end_ms, step_size_ms):
        # write epoch to dataset
        for k in epoch:
            if k not in self.grp:
                self.fh.create_earray(self.grp, k, chunkshape=epoch[k].shape, obj=epoch[k])
            else:
                self.grp._v_children[k].append(epoch[k])

        self.fh.flush()
        return self.child(epoch, time_start_ms, time_end_ms, step_size_ms)

    def _signal(self, msg, **kwargs):
        super(_RobotCollector_pytables, self)._signal(msg, **kwargs)
        if isinstance(msg, str) and msg=='new_episode':
            # start a new episode, i.e. create a new group in expfile
            # and store all new epochs there:
            warnings.warn("starting new episode not yet implemented in ``_RobotCollector_pytables``.")


class RobotCollector(_RobotCollector_h5py):
    """Collect sensor readouts and store them in a file.

    The data is stored in the [HDF5]_ format. For each simulation run,
    there's a group, identified by a running number. Within each group,
    the sensor data is stored in exclusive datasets, placed under the
    sensor's name.

    .. note::
        This class abstracts interface from implementation. Internally,
        either the HDF5 interface from [PyTables]_ or [h5py]_ may be
        used.

    ``child``
        The :py:class:`PuppyCollector` works as intermediate actor, it
        does not implement a policy itself. For this, another ``child``-actor
        is required. It must match the :py:class:`RobotActor` interface.

    ``expfile``
        Path to the file into which the experimental data should be
        stored.

    ``headers``
        Additional headers, stored with the current experiment.
        A *dict* is expected. Default is None (no headers).
    """
    pass


class PuppyCollector(RobotCollector):
    """Deprecated alias for :py:class:`RobotCollector`."""
    pass


class GaitNameCollector(RobotActor):
    """A collector that records the name of the current gait."""
    def __init__(self, child, sampling_period_ms, ctrl_period_ms, gait_names=None, **kwargs):
        super(GaitNameCollector, self).__init__(child, **kwargs)
        self.sampling_period_ms = sampling_period_ms
        self.ctrl_period_ms = ctrl_period_ms
        if gait_names is not None:
            self.max_name_len = max([len(gait) for gait in gait_names])
        else:
            self.max_name_len = 20

    def __call__(self, epoch, time_start_ms, time_end_ms, step_size_ms):
        if time_start_ms:
            gait_name = self.gait.name
            epoch['gait'] = np.repeat(np.array(gait_name, dtype='|S'+str(self.max_name_len)), self.ctrl_period_ms/self.sampling_period_ms)
        return self.child(epoch, time_start_ms, time_end_ms, step_size_ms)


class GaitIndexCollector(RobotActor):
    """
    A collector that records the index of the current gait.
    The mapping between indices and names of the gaits is stored in a dictionary in the
    header of the log file (requires a collector with method 'set_header(name, data)').
    """
    def __init__(self, child, sampling_period_ms, ctrl_period_ms, gait_names=None, **kwargs):
        super(GaitIndexCollector, self).__init__(child, **kwargs)
        self.sampling_period_ms = sampling_period_ms
        self.ctrl_period_ms = ctrl_period_ms
        if gait_names is None:
            self.gait_names = []
        else:
            self.gait_names = gait_names
            self._set_header(self.gait_names)

    def _set_header(self, gait_names):
        if hasattr(self, 'set_header'):
            self.set_header('gait_names', np.array(gait_names))

    def __call__(self, epoch, time_start_ms, time_end_ms, step_size_ms):
        if time_start_ms:
            gait_name = self.gait.name
            if gait_name not in self.gait_names:
                self.gait_names.append(gait_name)
                self._set_header(self.gait_names)
            gait_idx = np.nonzero(np.array(self.gait_names)==gait_name)[0][0]
            epoch['gait_idx'] = np.repeat([gait_idx], self.ctrl_period_ms/self.sampling_period_ms)
        return self.child(epoch, time_start_ms, time_end_ms, step_size_ms)


class GaitParametersCollector(RobotActor):
    """A collector that records the motor parameters."""
    def __init__(self, child, sampling_period_ms, ctrl_period_ms, **kwargs):
        super(GaitParametersCollector, self).__init__(child, **kwargs)
        self.sampling_period_ms = sampling_period_ms
        self.ctrl_period_ms = ctrl_period_ms

    def __call__(self, epoch, time_start_ms, time_end_ms, step_size_ms):
        if time_start_ms:
            current_params = self.gait.params
            epoch['frequency_FL'] = np.repeat([current_params['frequency'][0]], self.ctrl_period_ms/self.sampling_period_ms)
            epoch['frequency_FR'] = np.repeat([current_params['frequency'][1]], self.ctrl_period_ms/self.sampling_period_ms)
            epoch['frequency_HL'] = np.repeat([current_params['frequency'][2]], self.ctrl_period_ms/self.sampling_period_ms)
            epoch['frequency_HR'] = np.repeat([current_params['frequency'][3]], self.ctrl_period_ms/self.sampling_period_ms)
            epoch['offset_FL'] = np.repeat([current_params['offset'][0]], self.ctrl_period_ms/self.sampling_period_ms)
            epoch['offset_FR'] = np.repeat([current_params['offset'][1]], self.ctrl_period_ms/self.sampling_period_ms)
            epoch['offset_HL'] = np.repeat([current_params['offset'][2]], self.ctrl_period_ms/self.sampling_period_ms)
            epoch['offset_HR'] = np.repeat([current_params['offset'][3]], self.ctrl_period_ms/self.sampling_period_ms)
            epoch['amplitude_FL'] = np.repeat([current_params['amplitude'][0]], self.ctrl_period_ms/self.sampling_period_ms)
            epoch['amplitude_FR'] = np.repeat([current_params['amplitude'][1]], self.ctrl_period_ms/self.sampling_period_ms)
            epoch['amplitude_HL'] = np.repeat([current_params['amplitude'][2]], self.ctrl_period_ms/self.sampling_period_ms)
            epoch['amplitude_HR'] = np.repeat([current_params['amplitude'][3]], self.ctrl_period_ms/self.sampling_period_ms)
            epoch['phase_FL'] = np.repeat([current_params['phase'][0]], self.ctrl_period_ms/self.sampling_period_ms)
            epoch['phase_FR'] = np.repeat([current_params['phase'][1]], self.ctrl_period_ms/self.sampling_period_ms)
            epoch['phase_HL'] = np.repeat([current_params['phase'][2]], self.ctrl_period_ms/self.sampling_period_ms)
            epoch['phase_HR'] = np.repeat([current_params['phase'][3]], self.ctrl_period_ms/self.sampling_period_ms)
        return self.child(epoch, time_start_ms, time_end_ms, step_size_ms)


class TumbleCollector(RobotActor):
    """A collector that records when Puppy tumbles."""
    def __init__(self, child, sampling_period_ms, ctrl_period_ms, **kwargs):
        super(TumbleCollector, self).__init__(child, **kwargs)
        self.sampling_period_ms = sampling_period_ms
        self.ctrl_period_ms = ctrl_period_ms
        self._tumbled = np.zeros([self.ctrl_period_ms/self.sampling_period_ms,])
        self.event_handler = lambda a,b,c,d:None # The usage of event_handler() is DEPRICATED! Use signal(msg, **kwargs) instead.

    def __call__(self, epoch, time_start_ms, time_end_ms, step_size_ms):
        if time_start_ms:
            epoch['tumble'] = self._tumbled
            self._tumbled = np.zeros([self.ctrl_period_ms/self.sampling_period_ms,])
        return self.child(epoch, time_start_ms, time_end_ms, step_size_ms)

    def _signal(self, msg, **kwargs):
        super(TumbleCollector, self)._signal(msg, **kwargs)
        if msg=='tumbled':
            current_time = kwargs['current_time']
            self._tumbled[current_time % (self.ctrl_period_ms/self.sampling_period_ms)] = 1


class ResetCollector(RobotActor):
    """A collector that records when Puppy was reset (respawned)."""
    def __init__(self, child, sampling_period_ms, ctrl_period_ms, **kwargs):
        super(ResetCollector, self).__init__(child, **kwargs)
        self.sampling_period_ms = sampling_period_ms
        self.ctrl_period_ms = ctrl_period_ms
        self._reset = np.zeros([self.ctrl_period_ms/self.sampling_period_ms,])
        self.event_handler = lambda a,b,c,d:None # The usage of event_handler() is DEPRICATED! Use signal(msg, **kwargs) instead.

    def __call__(self, epoch, time_start_ms, time_end_ms, step_size_ms):
        if time_start_ms:
            epoch['reset'] = self._reset
            self._reset = np.zeros([self.ctrl_period_ms/self.sampling_period_ms,])
        return self.child(epoch, time_start_ms, time_end_ms, step_size_ms)

    def _signal(self, msg, **kwargs):
        super(ResetCollector, self)._signal(msg, **kwargs)
        if msg=='reset':
            current_time = kwargs['current_time']
            self._reset[current_time % (self.ctrl_period_ms/self.sampling_period_ms)] = 1


class OnlinePrinter(RobotActor):
    """An actor that prints out desired variables from the epoch."""
    def __init__(self, child, var_list=[], separator=', ', **kwargs):
        RobotActor.__init__(self, child, **kwargs)
        self.var_list = var_list
        self.separator = separator
        import sys
        self.sys = sys

    def __call__(self, epoch, time_start_ms, time_end_ms, step_size_ms):
        s = ''
        for v in self.var_list:
            x = lambda a:a
            if isinstance(v, list) and callable(v[1]):
                x = v[1]
                v = v[0]
            else:
                x = lambda a:a
            if not v in epoch:
                warnings.warn('variable "%s" not in epoch. skipping...'%v)
                continue
            s += v + ': ' + str( x(epoch[v]) )
            s += self.separator
        if len(self.separator)>0:
            s = s[:-len(self.separator)]
        if len(s)>0:
            print s
            self.sys.stdout.flush()
        return self.child(epoch, time_start_ms, time_end_ms, step_size_ms)


#import sys
#import multiprocessing

class OnlinePlotter(RobotActor):
    """An actor that plots data while the robot is running.

    .. warning: Highly experimental code, is not properly working!

    Known issues:
    * Thread is not properly cancelled. This might be because when you press 'Stop' in webots, the thread stops (hence can't be joined). This also interfers with simulation restarting. Hotfix: After termination, use `pkill -f python.*<dir name>.*robot\.py`
    * Window redrawing is only done in an update, it's not a detached process itself. Hence reactivity is poor and also the window buttons can't be used (change view or save image).
    * Multiprocessing approach doesn't open a window
    * First episode is not plotted
    """
    def __init__(self, child, var_list, **kwargs):
        assert len(var_list) > 0
        super(OnlinePlotter, self).__init__(child, **kwargs)

        import threading
        import Queue
        self._thread_cancelled = False
        #self._thread_queue = multiprocessing.Queue(1)
        #self._thread_handle = multiprocessing.Process(target=self._plotter_loop, args=(self, var_list,))
        self._thread_queue = Queue.Queue(1)
        self._thread_handle = threading.Thread(target=self._plotter_loop, name='plotter_loop', args=(self, var_list,))
        self._thread_handle.start()
        while not self._thread_handle.is_alive():
            pass

    def _plotter_loop(dummy_self, self, var_list):
        #out = open('/tmp/pout.t', 'w')
        #out = sys.stdout
        #out.write('Thread started with args' + str(var_list) + '\n')
        #out.flush()
        import pylab as pl
        import Queue
        pl.ion()
        fig, ax = pl.subplots(len(var_list), 1, True)
        if len(var_list) == 1:
            ax = [ax]
        line = []
        for i,v in enumerate(var_list):
            ax[i].set_ylabel(v)
            line.append(ax[i].plot([],[])[0])
        ax[-1].set_xlabel('time')

        while not self._thread_cancelled:
            try:
                #out.write('Waiting for data\n')
                #out.flush()
                epoch, time_start, time_end, step = self._thread_queue.get(True, 0.25)
            except Queue.Empty:
                continue
            #out.write('Got data, updating plot\n')
            #out.flush()

            for i,v in enumerate(var_list):
                dat = epoch[v]
                timescale = np.arange(time_start, time_end, step)
                xdata = np.append(line[i].get_xdata(), timescale)
                ydata = np.append(line[i].get_ydata(), dat)
                # sliding window
                # uncomment or set maxlen=len(xdata) for cumulative behaviour
                maxlen = 300
                xdata = xdata[-maxlen:]
                ydata = ydata[-maxlen:]
                print line[i].get_xdata().shape, line[i].get_ydata().shape, xdata.shape, ydata.shape, dat.shape
                line[i].set_xdata(xdata)
                line[i].set_ydata(ydata)
                ax[i].set_xlim(xmin=xdata.min(), xmax=xdata.max())
                ax[i].set_ylim(ymin=ydata.min(), ymax=ydata.max())
            fig.canvas.draw()

            self._thread_queue.task_done()

        # Empty the queue
        try:
            while True:
                self._thread_queue.get(False)
        except Queue.Empty:
            pass

    def __del__(self):
        self.stop_thread()

    def stop_thread(self):
        self._thread_cancelled = True
        self._thread_handle.join()
        self._thread_queue.join()

    def __call__(self, epoch, time_start_ms, time_end_ms, step_size_ms):
        #sys.stdout.write("Called!\n")
        #sys.stdout.flush()
        if not self._thread_cancelled:
            self._thread_queue.put((epoch, time_start_ms, time_end_ms, step_size_ms), True)
        return self.child(epoch, time_start_ms, time_end_ms, step_size_ms)
<|MERGE_RESOLUTION|>--- conflicted
+++ resolved
@@ -254,12 +254,8 @@
 
         self.headers = headers
         self.vars = vars
-<<<<<<< HEAD
         self.warn = warn
         
-=======
-
->>>>>>> 8b79462f
         # create experiment storage
         import h5py
         self.fh = h5py.File(expfile,'a')
